# Summarization Step Function Workflow

This document describes the multi-step AWS Step Functions state machine that orchestrates the summarization pipeline. The workflow ingests a document, runs a series of prompts in parallel, and generates a merged PDF containing the summaries and original file.

## Map State

The `run_prompts` state uses the [Map](https://docs.aws.amazon.com/step-functions/latest/dg/amazon-states-language-map-state.html) state type to send each prompt to an SQS queue. Worker Lambdas consume these messages, invoke the summarization logic and return the results using task tokens. The summaries are collected in `$.run_prompts`.

Concurrency is controlled via the `MaxConcurrency` field in `template.yaml`:

```yaml
run_prompts:
  Type: Map
  ItemsPath: $.body.prompts
  ResultPath: $.run_prompts
  MaxConcurrency: 10
  Iterator:
    StartAt: summarize
    States:
      summarize:
        Type: Task
        Resource: arn:aws:states:::sqs:sendMessage.waitForTaskToken
        Parameters:
          QueueUrl: <queue-url>
          MessageBody:
            token.$: $$.Task.Token
            query.$: $$Map.Item.Value.query
            Title.$: $$Map.Item.Value.Title
        Next: add_title
      add_title:
        Type: Pass
        Parameters:
          Title.$: $.Title
          content.$: $.summary
        End: true
```

Change the value of `MaxConcurrency` to adjust how many prompts are processed in parallel.

## Providing the Prompts List

The Step Function expects a list of prompt objects under `body.prompts` when the execution starts. Each object should contain at least a `query` string and optional `Title` used by later steps. The list can be supplied in three ways:

1. **Execution input** – Pass the `prompts` array directly in the `StartExecution` payload.
2. **S3 object** – Store the prompts JSON in S3 and include the bucket/key in the input. A Lambda (not shown here) can load the file and inject the array into `body.prompts` before the `Map` state runs.
<<<<<<< HEAD
3. **Workflow ID** – Provide a `workflow_id` value. The `load_prompts` state retrieves all prompts tagged with this ID from the Prompt Engine and populates `body.prompts` automatically. It also loads the workflow's system prompt and sets `body.llm_params.system_prompt`.
=======
3. **Workflow ID** – Provide a `workflow_id` value. The `load_prompts` state retrieves all prompts tagged with this ID from the Prompt Engine and populates `body.prompts` automatically.
>>>>>>> 7bb94970

## Role of `file-summary-lambda`

Previously this Lambda generated the summaries itself. The revised workflow delegates summarization to the `run_prompts` `Map` state. `file-summary-lambda` now receives the pre-generated summaries, builds a summary PDF, and uploads the merged file back to S3.

## Prompt Engine Integration

Each object in `body.prompts` may optionally include a `prompt_id` value. When present, the `summarize-worker-lambda` sends this identifier to the Prompt Engine before invoking the summarization logic. The engine loads the matching template from the DynamoDB table defined by the **prompt-engine** stack, substitutes any variables and forwards the rendered prompt to the router service. Only the side effect of calling the engine is required&mdash;the worker still passes the original `query` to the summarization Lambda.

Example entry in `body.prompts`:

```json
{
  "prompt_id": "Medical_Summary",
  "Title": "Summary",
  "variables": {"text": "<document text>"}
}
```

Sample templates such as `aps_prompts.json` can be loaded into the prompt engine's DynamoDB table. Listing the corresponding `prompt_id`s in the execution input ensures the Step Function pushes each prompt to the queue where the worker contacts the engine.

## Supplying a System Prompt

Model parameters are provided under `body.llm_params`. To control the LLM's behaviour you can add a `system_prompt` entry. The queue worker forwards `llm_params` to the `llm-invocation` Lambda which applies the system prompt when calling the model. An example prompt is located in `file-summary-lambda/system_prompt.json`.

```json
{
  "body": {
    "prompts": [{"query": "Summary query"}],
    "llm_params": {
      "system_prompt": "<prompt text>"
    }
  }
}
```

### Using `workflow_id`

Instead of a `prompts` array you can provide a `workflow_id` referencing a saved
collection of prompts. The state machine will fetch the list from the Prompt
<<<<<<< HEAD
Engine automatically and include the workflow's system prompt:
=======
Engine automatically:
>>>>>>> 7bb94970

```json
{
  "body": {
    "workflow_id": "aps",
    "collection_name": "my-collection"
  }
}
```<|MERGE_RESOLUTION|>--- conflicted
+++ resolved
@@ -43,11 +43,7 @@
 
 1. **Execution input** – Pass the `prompts` array directly in the `StartExecution` payload.
 2. **S3 object** – Store the prompts JSON in S3 and include the bucket/key in the input. A Lambda (not shown here) can load the file and inject the array into `body.prompts` before the `Map` state runs.
-<<<<<<< HEAD
 3. **Workflow ID** – Provide a `workflow_id` value. The `load_prompts` state retrieves all prompts tagged with this ID from the Prompt Engine and populates `body.prompts` automatically. It also loads the workflow's system prompt and sets `body.llm_params.system_prompt`.
-=======
-3. **Workflow ID** – Provide a `workflow_id` value. The `load_prompts` state retrieves all prompts tagged with this ID from the Prompt Engine and populates `body.prompts` automatically.
->>>>>>> 7bb94970
 
 ## Role of `file-summary-lambda`
 
@@ -88,11 +84,8 @@
 
 Instead of a `prompts` array you can provide a `workflow_id` referencing a saved
 collection of prompts. The state machine will fetch the list from the Prompt
-<<<<<<< HEAD
+
 Engine automatically and include the workflow's system prompt:
-=======
-Engine automatically:
->>>>>>> 7bb94970
 
 ```json
 {
