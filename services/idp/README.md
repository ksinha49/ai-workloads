# Intelligent Document Processing Service

This folder contains eight AWS Lambda functions forming a simple
Intelligent Document Processing (IDP) pipeline. Each step is triggered
by S3 events and writes results back to the same bucket under different
prefixes.

All handlers accept the :class:`models.S3Event` dataclass and return a
``LambdaResponse`` defined in ``models.py``.

## Workflow

1. **classifier** – `src/classifier_lambda.py` is triggered when objects
   arrive under `RAW_PREFIX`. It inspects PDFs to see if they already
   contain text and then copies the file to either `OFFICE_PREFIX` for
   direct processing or a raw PDF prefix for splitting.
2. **office-extractor** – `src/office_extractor_lambda.py` converts DOCX,
   PPTX and XLSX files from `CLASSIFIED_PREFIX` into Markdown pages
   stored in `TEXT_DOC_PREFIX`.
3. **pdf-split** – `src/pdf_split_lambda.py` splits PDFs into individual
   pages saved as `page_NNN.pdf` inside `PAGE_PREFIX/<documentId>/`. A
   `manifest.json` written alongside these pages records the
   `documentId` and total `pages`. See the implementation in
   `pdf_split_lambda.py` for details.
4. **pdf-page-classifier** – `src/pdf_page_classifier_lambda.py` checks
   each page and routes it to `PAGE_PREFIX` when text is present or to an
   OCR prefix for scanning.
5. **pdf-text-extractor** – `src/pdf_text_extractor_lambda.py` extracts
   embedded text from pages under `PAGE_PREFIX` and stores Markdown
   output in `TEXT_PREFIX`.
6. **pdf-ocr-extractor** – `src/pdf_ocr_extractor_lambda.py` performs OCR
   on scanned pages using the engine specified by `OCR_ENGINE` and writes
   results to `OCR_PREFIX`. When `ocrmypdf` is selected, per-page hOCR
   word-coordinate JSON files are stored under `HOCR_PREFIX`.
7. **combine** – `src/combine_lambda.py` waits until all page outputs
   exist and combines them into a single JSON document under
   `COMBINE_PREFIX` / `TEXT_DOC_PREFIX`. If hOCR files are present, they
   are merged into a document-level JSON under `HOCR_PREFIX`.
8. **output** – `src/output_lambda.py` posts the final JSON from
   `TEXT_DOC_PREFIX` to an external API and stores any response under
   `OUTPUT_PREFIX`.

The relationships between file types and Lambda functions are illustrated
in the following diagram.

```mermaid
flowchart LR
    A["Upload to RAW_PREFIX"] --> B(classifier)
    B -- "DOCX/PPTX/XLSX" --> C(office-extractor)
    B -- "PDF" --> D(pdf-split)
<<<<<<< HEAD
    D --> E(pdf-page-classifier)
    subgraph "per-page lambdas"
        direction TB
        E -- "text page" --> F(pdf-text-extractor)
        E -- "scan page" --> G(pdf-ocr-extractor)
    end
    C --> H(combine)
    F --> H
    G --> H
=======
    D -- "page_NNN.pdf + manifest.json" --> E(pdf-page-classifier)
    E -- "text page" --> F(pdf-text-extractor)
    E -- "scan page" --> G(pdf-ocr-extractor)
    C --> H(combine)
    F --> H
    G --> H
    G -- "hOCR (ocrmypdf)" --> J(HOCR_PREFIX)
>>>>>>> d7ae4c90
    H --> I(output)
```

## Environment variables

Several prefixes and options are provided via environment variables in
`template.yaml`. Typical values are stored in AWS Systems Manager
Parameter Store and read at runtime using the shared `get_config`
helper. Key variables include:

- `BUCKET_NAME` – S3 bucket holding all pipeline objects.
- `RAW_PREFIX` – prefix for new uploads that trigger the classifier.
- `CLASSIFIED_PREFIX` – where the classifier writes its results.
- `OFFICE_PREFIX` – destination for Office documents and PDFs with
  embedded text.
- `SPLIT_PREFIX` – location for PDFs to be split into pages.
- `PAGE_PREFIX` – prefix containing individual page PDFs.
- `TEXT_PREFIX` – prefix for Markdown created from text-based pages.
- `OCR_PREFIX` – prefix for OCR results.
- `HOCR_PREFIX` – prefix for hOCR word-coordinate JSON files.
- `COMBINE_PREFIX` – location where combined page results are emitted.
- `OUTPUT_PREFIX` – final output prefix used by the output Lambda.
- `TEXT_DOC_PREFIX` – prefix for the merged document JSON files.
- `OCR_ENGINE` – selected OCR engine (`easyocr`, `paddleocr`, `trocr`, `ocrmypdf`).

Values are typically stored under `/parameters/aio/ameritasAI/<ENV>/` in
Parameter Store and automatically loaded by each Lambda.

Optional variables for OCR engines:

- `TROCR_ENDPOINT` – HTTP endpoint for TrOCR when `OCR_ENGINE="trocr"`.
- `DOCLING_ENDPOINT` – HTTP endpoint for Docling when
  `OCR_ENGINE="docling"`.

### OCR Engine

The `OCR_ENGINE` variable controls which backend to run:

- `easyocr` (default)
- `paddleocr`
- `trocr` – requires `TROCR_ENDPOINT`
- `docling` – requires `DOCLING_ENDPOINT`
- `ocrmypdf` – outputs hOCR files with word coordinates

## Deployment

Deploy the stack with SAM:

```bash
sam deploy --template-file services/idp/template.yaml
```

## Local testing

Build and run with Docker Compose:

```bash
docker compose build
docker compose up
```<|MERGE_RESOLUTION|>--- conflicted
+++ resolved
@@ -48,7 +48,6 @@
     A["Upload to RAW_PREFIX"] --> B(classifier)
     B -- "DOCX/PPTX/XLSX" --> C(office-extractor)
     B -- "PDF" --> D(pdf-split)
-<<<<<<< HEAD
     D --> E(pdf-page-classifier)
     subgraph "per-page lambdas"
         direction TB
@@ -58,15 +57,6 @@
     C --> H(combine)
     F --> H
     G --> H
-=======
-    D -- "page_NNN.pdf + manifest.json" --> E(pdf-page-classifier)
-    E -- "text page" --> F(pdf-text-extractor)
-    E -- "scan page" --> G(pdf-ocr-extractor)
-    C --> H(combine)
-    F --> H
-    G --> H
-    G -- "hOCR (ocrmypdf)" --> J(HOCR_PREFIX)
->>>>>>> d7ae4c90
     H --> I(output)
 ```
 
