--- conflicted
+++ resolved
@@ -49,11 +49,7 @@
 | Parameter | Environment variable | Description |
 |-----------|---------------------|-------------|
 | `VectorSearchFunctionArn` | `VECTOR_SEARCH_FUNCTION` | Lambda used for vector search. |
-<<<<<<< HEAD
-| – | `RERANK_FUNCTION` | ARN of the built-in rerank Lambda. |
-=======
-| `RerankFunctionArn` | `RERANK_FUNCTION` | Optional rerank Lambda. |
->>>>>>> c3c97640
+| `RerankFunctionArn`  | `RERANK_FUNCTION` | ARN of the built-in rerank Lambda. |
 | `VectorSearchCandidates` | `VECTOR_SEARCH_CANDIDATES` | Number of search results to retrieve. |
 | `RouteLlmEndpoint` | `ROUTELLM_ENDPOINT` | URL for forwarding requests to RouteLLM. |
 | `CohereSecretName` | `COHERE_SECRET_NAME` | Name or ARN of the Cohere API key secret. |
