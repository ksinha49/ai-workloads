--- conflicted
+++ resolved
@@ -150,10 +150,7 @@
       Environment:
         Variables:
           PROMPT_ENGINE_ENDPOINT: !Ref PromptEngineEndpoint
-<<<<<<< HEAD
           SYSTEM_WORKFLOW_ID: sys
-=======
->>>>>>> 7bb94970
 
   WorkerSQSPolicy:
     Type: AWS::IAM::Policy
@@ -254,19 +251,13 @@
           load_prompts:
             Type: Task
             Resource: arn:aws:states:::lambda:invoke
-<<<<<<< HEAD
+
             Output: '{% $merge([$states.input.body, $states.result.Payload]) %}'
             Arguments:
               FunctionName: !GetAtt LoadPromptsFunction.Arn
               Payload: '{% {"workflow_id": $states.input.body.workflow_id} %}'
             ResultPath: $.body
-=======
-            Output: '{% $states.result.Payload %}'
-            Arguments:
-              FunctionName: !GetAtt LoadPromptsFunction.Arn
-              Payload: '{% {"workflow_id": $states.input.body.workflow_id} %}'
-            ResultPath: $.body.prompts
->>>>>>> 7bb94970
+
             Next: run_prompts
           run_prompts:
             Type: Map
