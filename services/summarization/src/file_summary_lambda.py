--- conflicted
+++ resolved
@@ -1,468 +1,455 @@
-# ------------------------------------------------------------------------------
-# app.py
-# ------------------------------------------------------------------------------
-"""
-Module: app.py
-Description:
-  1. Receive pre-generated summaries from the state machine.
-  2. Format summaries—including Markdown-style tables—into a Unicode-capable summary PDF.
-  3. Fetch the original document from S3, merge summary pages before the original.
-  4. Upload the merged document back to S3.
-Pre- and post-conditions are documented on the main handler.
-
-
-Version: 1.0.2
-Created: 2025-05-05
-Last Modified: 2025-06-28
-Modified By: Koushik Sinha
-"""
-
-from __future__ import annotations
-
-from common_utils import configure_logger, lambda_response
-import re
-import os
-from io import BytesIO
-from typing import Any, Dict, List, Union
-from services.summarization.models import SummaryEvent
-from datetime import datetime
-
-import boto3
-try:
-    from botocore.exceptions import ClientError, BotoCoreError
-except ModuleNotFoundError:  # pragma: no cover - fallback for minimal env
-    class ClientError(Exception):
-        pass
-
-    class BotoCoreError(Exception):
-        pass
-from common_utils.get_ssm import (
-    get_values_from_ssm,
-    get_environment_prefix,
-)
-from fpdf import FPDF
-from docx import Document
-import json
-import xml.etree.ElementTree as ET
-from unidecode import unidecode
-
-FONT_PATH = os.path.join(os.path.dirname(__file__), "DejaVuSans.ttf")
-BOLD_FONT_PATH = os.path.join(os.path.dirname(__file__), "DejaVuSans-Bold.ttf")
-
-# Module Metadata
-__author__ = "Koushik Sinha"
-__version__ = "1.0.2"
-__modified_by__ = "Koushik Sinha"
-
-
-# ─── Logging Configuration ─────────────────────────────────────────────────────
-logger = configure_logger(__name__)
-
-_s3_client = boto3.client("s3")
-
-
-
-
-def format_summary_content(raw: str) -> List[Union[str, List[List[str]]]]:
-    """
-    Parse raw summary text into a sequence of:
-      - paragraph strings, or
-      - tables as list-of-rows (each row is a list of cell strings).
-
-    Supports Markdown-style tables. Example:
-
-        | Col1 | Col2 |
-        |------|------|
-        | a    | b    |
-        | c    | d    |
-
-    Returns:
-        A list of mixed paragraph/table blocks.
-    """
-    temp_str = raw.replace("'", "APOSTRO_PHE") 
-    lines = temp_str.splitlines()
-    blocks: List[Union[str, List[List[str]]]] = []
-    i = 0
-    while i < len(lines):
-        if (
-            lines[i].startswith("|")
-            and i + 1 < len(lines)
-            and re.match(r"^\|[-\s|]+\|?$", lines[i + 1])
-        ):
-            # Table start
-            header = [c.strip() for c in lines[i].split("|")[1:-1]]
-            i += 2
-            rows: List[List[str]] = []
-            while i < len(lines) and lines[i].startswith("|"):
-                cells = [c.strip() for c in lines[i].split("|")[1:-1]]
-                if len(cells) != len(header):
-                    logger.warning("Malformed table row: %s", lines[i])
-                    break
-                rows.append(cells)
-                i += 1
-            blocks.append([header] + rows)
-        else:
-            text = lines[i].strip()
-            text = text.replace("APOSTRO_PHE", "'")
-            if text:
-                blocks.append(text)
-            i += 1
-    return blocks
-
-
-def render_table(
-    pdf: FPDF,
-    table: List[List[str]],
-    x: float,
-    y: float,
-    total_width: float,
-) -> None:
-    """
-    Draw a table at (x, y) within the document.
-
-    Args:
-        pdf: FPDF instance.
-        table: Rows (first row is header).
-        x, y: Starting coordinates.
-        total_width: Total horizontal space.
-
-    Note on `multi_cell(..., ln=3)`:
-      - ln=3 positions the next write immediately to the right
-        of the last cell, keeping the same y-coordinate.
-    """
-    pdf.set_xy(x, y)
-    cols = len(table[0])
-    col_w = total_width / cols
-    line_h = pdf.font_size*1.5
-    # Header row
-    prefix = get_environment_prefix()
-    font_size = get_values_from_ssm(f"{prefix}/SUMMARY_PDF_FONT_SIZE")
-    pdf.add_font("DejaVu", "", FONT_PATH, uni=True)
-    pdf.add_font("DejaVu", "B", BOLD_FONT_PATH, uni=True)
-    pdf.set_font("DejaVu", size=int(font_size))
-    #pdf.set_font("Times", size=10)
-    with pdf.table() as pdf_table:
-      pdf_row = pdf_table.row()
-      for cell in table[0]:
-        pdf_row.cell(cell)
-      for row in table[1:]:
-        pdf.set_x(x)
-        pdf_row = pdf_table.row()
-        for cell in row:
-            pdf_row.cell(cell)     
-      pdf.set_margins(20, 10, 20)
-
-def remove_asterisks(text):
-  """Removes all occurrences of '*' and '**' from a string.
-
-  Args:
-    text: The input string.
-
-  Returns:
-    The string with '*' and '**' removed.
-  """
-  return re.sub(r'\*\*|\*', '', text)
-
-
-def _add_title_page(
-    pdf: FPDF,
-    font_size: int,
-    font_size_bold: int,
-    heading: str,
-) -> None:
-    """Create the initial title page."""
-    pdf.add_page()
-    pdf.add_font("DejaVu", "B", BOLD_FONT_PATH, uni=True)
-    pdf.set_font("DejaVu", style="B", size=int(font_size_bold))
-    current_date = datetime.now().strftime("%Y-%m-%d %H:%M:%S")
-    pdf.multi_cell(w=150, h=5, text=current_date, align="R")
-    pdf.ln(1)
-    pdf.multi_cell(w=150, h=5, text=heading, align="C")
-    pdf.add_font("DejaVu", "", FONT_PATH, uni=True)
-    pdf.set_font("DejaVu", size=int(font_size))
-    pdf.ln(2)
-
-
-def _write_paragraph(pdf: FPDF, text: str, font_size: int, font_size_bold: int) -> None:
-    """Write a single paragraph to the PDF respecting markdown markers."""
-    text = unidecode(text)
-    formatted = re.sub(r"\*\*(.+?)\*\*", r"\1", text)
-    if text.startswith("**") and text.endswith("**"):
-        pdf.add_font("DejaVu", "B", BOLD_FONT_PATH, uni=True)
-        pdf.set_font("DejaVu", style="B", size=int(font_size_bold))
-        pdf.multi_cell(w=150, h=5, text=formatted)
-    elif formatted.startswith("**") and not formatted.endswith("**"):
-        formatted = remove_asterisks(formatted)
-        pdf.add_font("DejaVu", "", FONT_PATH, uni=True)
-        pdf.set_font("DejaVu", size=int(font_size))
-        pdf.multi_cell(w=150, h=5, text=formatted)
-    elif not formatted.startswith("**") and formatted.endswith("**"):
-        formatted = remove_asterisks(formatted)
-        pdf.add_font("DejaVu", "", FONT_PATH, uni=True)
-        pdf.set_font("DejaVu", size=int(font_size))
-        pdf.multi_cell(w=150, h=5, text=formatted)
-    elif formatted.startswith("*"):
-        formatted = remove_asterisks(formatted)
-        pdf.add_font("DejaVu", "", FONT_PATH, uni=True)
-        pdf.set_font("DejaVu", size=int(font_size))
-        pdf.multi_cell(w=150, h=5, text=formatted)
-    else:
-        if not formatted.startswith("Note:"):
-            pdf.add_font("DejaVu", "", FONT_PATH, uni=True)
-            pdf.set_font("DejaVu", size=int(font_size))
-            pdf.multi_cell(w=150, h=5, text=formatted)
-    pdf.ln(2)
-
-
-def _render_table(pdf: FPDF, table: List[List[str]]) -> None:
-    """Render a markdown table."""
-    render_table(pdf, table, x=20, y=pdf.get_y(), total_width=170)
-    pdf.ln(2)
-
-def create_summary_pdf(
-    summaries: List[str],
-<<<<<<< HEAD
-    heading: str = "Summary",
-    closing_text: str = "====End of Summary====",
-=======
-    heading: str = "APS Summary",
-    closing_text: str = "====End of APS Summary====",
->>>>>>> 12af08eb
-) -> BytesIO:
-    """Build a summary PDF from a list of summary blocks."""
-
-    prefix = get_environment_prefix()
-    font_size = get_values_from_ssm(f"{prefix}/SUMMARY_PDF_FONT_SIZE")
-    font_size_bold = get_values_from_ssm(f"{prefix}/SUMMARY_PDF_FONT_SIZE_BOLD")
-
-    pdf = FPDF(unit="mm", format="A4")
-    pdf.set_margins(20, 20)
-    buf = BytesIO()
-
-    for idx, (title, raw) in enumerate(summaries):
-        if idx == 0:
-            _add_title_page(pdf, int(font_size), int(font_size_bold), heading)
-        else:
-            if title != "NA":
-                pdf.ln(5)
-                pdf.add_font("DejaVu", "B", BOLD_FONT_PATH, uni=True)
-                pdf.set_font("DejaVu", style="B", size=int(font_size_bold))
-                pdf.multi_cell(w=150, h=5, text=title, align="C")
-                pdf.ln(3)
-                pdf.add_font("DejaVu", "", FONT_PATH, uni=True)
-                pdf.set_font("DejaVu", size=int(font_size))
-
-        blocks = format_summary_content(raw)
-        for block in blocks:
-            if isinstance(block, str):
-                _write_paragraph(pdf, block, int(font_size), int(font_size_bold))
-            else:
-                _render_table(pdf, block)
-
-    pdf.add_font("DejaVu", "B", BOLD_FONT_PATH, uni=True)
-    pdf.set_font("DejaVu", style="B", size=int(font_size_bold))
-    pdf.ln(1)
-    pdf.multi_cell(w=150, h=5, text=closing_text, align="C")
-
-    pdf.output(buf)
-    buf.seek(0)
-    return buf
-
-
-def create_summary_docx(summaries: List[tuple[str, str]]) -> BytesIO:
-    """Build a DOCX file containing the summaries."""
-
-    doc = Document()
-    for title, text in summaries:
-        if title != "NA":
-            doc.add_heading(title, level=1)
-        doc.add_paragraph(text)
-    buf = BytesIO()
-    doc.save(buf)
-    buf.seek(0)
-    return buf
-
-
-def create_summary_json(summaries: List[tuple[str, str]]) -> BytesIO:
-    """Serialize summaries to JSON."""
-
-    data = [{"Title": t, "content": c} for t, c in summaries]
-    buf = BytesIO(json.dumps(data).encode())
-    buf.seek(0)
-    return buf
-
-
-def create_summary_xml(summaries: List[tuple[str, str]]) -> BytesIO:
-    """Serialize summaries to XML."""
-
-    root = ET.Element("summaries")
-    for title, text in summaries:
-        s = ET.SubElement(root, "summary")
-        ET.SubElement(s, "title").text = title
-        ET.SubElement(s, "content").text = text
-    buf = BytesIO()
-    tree = ET.ElementTree(root)
-    tree.write(buf, encoding="utf-8", xml_declaration=True)
-    buf.seek(0)
-    return buf
-
-def upload_buffer_to_s3(buffer: BytesIO, bucket: str, bucket_key: str, content_type: str) -> None:
-    """Upload a summary buffer to S3 with a specified content type."""
-
-    try:
-        _s3_client.put_object(
-            Bucket=bucket,
-            Key=bucket_key,
-            Body=buffer.getvalue(),
-            ContentType=content_type,
-        )
-    except (ClientError, BotoCoreError) as exc:
-        logger.exception("Failed to upload summary file to S3")
-        raise RuntimeError("Unable to upload summary") from exc
-    logger.info("Uploaded summary to s3://%s/%s", bucket, bucket_key)
-
-
-def process_for_summary(event: SummaryEvent, context: Any) -> Dict[str, Any]:
-    """
-    Main Lambda logic: summarize, merge, upload.
-
-    Pre-conditions:
-      event must include keys:
-        - "collection_name": str
-        - "statusCode": int
-        - "organic_bucket": str
-        - "organic_bucket_key": str
-
-    Post-conditions on success:
-      Returns the original event dict, plus:
-        - "summary_bucket_name"
-        - "summary_bucket_key"
-        - "merged_bucket_name"
-        - "merged_bucket_key"
-        - "statusCode": 200
-        - "statusMessage":...
-    On failure:
-      Returns {"statusCode":500, "statusMessage":<error>}.
-    """
-    event_body = event.to_dict()
-
-    required = {"collection_name", "statusCode", "organic_bucket", "organic_bucket_key"}
-    if not required.issubset(event_body):
-        msg = f"Missing required event keys: {required}"
-        logger.error(msg)
-        return {"statusCode": 400, "statusMessage": msg}
-
-    if event_body["statusCode"] != 200:
-        upstream = event_body.get("statusMessage", "")
-        msg = f"Upstream error: {upstream}"
-        logger.error(msg)
-        return {"statusCode": 500, "statusMessage": msg}
-
-    try:
-        if not isinstance(event_body.get("summaries"), list):
-            raise RuntimeError("summaries list missing")
-
-        summaries: List[tuple[str, str]] = []
-        for item in event_body.get("summaries", []):
-            title = item.get("Title", "")
-            content = item.get("content", "")
-            summaries.append((title, content))
-
-        heading = event_body.get(
-            "summary_heading",
-<<<<<<< HEAD
-            os.getenv("SUMMARY_HEADING", "Summary"),
-        )
-        closing_text = event_body.get(
-            "summary_closing_text",
-            os.getenv("SUMMARY_CLOSING_TEXT", "====End of Summary===="),
-=======
-            os.getenv("SUMMARY_HEADING", "APS Summary"),
-        )
-        closing_text = event_body.get(
-            "summary_closing_text",
-            os.getenv("SUMMARY_CLOSING_TEXT", "====End of APS Summary===="),
->>>>>>> 12af08eb
-        )
-
-        fmt = str(event_body.get("output_format", "pdf")).lower()
-        if fmt == "pdf":
-            summary_buf = create_summary_pdf(summaries, heading, closing_text)
-            ext = "pdf"
-            ctype = "application/pdf"
-        elif fmt == "docx":
-            summary_buf = create_summary_docx(summaries)
-            ext = "docx"
-            ctype = "application/vnd.openxmlformats-officedocument.wordprocessingml.document"
-        elif fmt == "json":
-            summary_buf = create_summary_json(summaries)
-            ext = "json"
-            ctype = "application/json"
-        elif fmt == "xml":
-            summary_buf = create_summary_xml(summaries)
-            ext = "xml"
-            ctype = "application/xml"
-        else:
-            raise ValueError("Unsupported output format")
-
-        organic_file_key = event_body['organic_bucket_key']
-        organic_bucket_name = event_body['organic_bucket']
-        summary_file_key = organic_file_key.replace('extracted', 'summary')
-        summary_file_key = os.path.splitext(summary_file_key)[0] + f".{ext}"
-        logger.info("organic_file_key:%s", organic_file_key)
-        #new_folder_name = organic_file_folder[1]
-        upload_buffer_to_s3(summary_buf, organic_bucket_name, summary_file_key, ctype)
-
-        return {
-            **event_body,
-            "summary_bucket_name": organic_bucket_name,
-            "summary_bucket_key": summary_file_key,
-            "statusCode": 200,
-            "statusMessage": "Summarization  PDF uploaded",
-        }
-
-    except FileNotFoundError as exc:
-        logger.exception("Required resource missing")
-        msg = f"Missing file: {exc}" if exc.filename else "Required file missing"
-        return {"statusCode": 500, "statusMessage": msg}
-    except (ClientError, BotoCoreError) as exc:
-        logger.exception("AWS error during summary processing")
-        return {"statusCode": 502, "statusMessage": "Storage service error"}
-    except ValueError as exc:
-        logger.exception("Invalid input for summary processing")
-        return {"statusCode": 400, "statusMessage": str(exc)}
-    except Exception as exc:
-        logger.exception("Unexpected error during summary processing")
-        return {"statusCode": 500, "statusMessage": "Internal server error"}
-
-
-
-
-def lambda_handler(event: SummaryEvent | Dict[str, Any], context: Any) -> Dict[str, Any]:
-    """Triggered by the state machine to produce a summary file.
-
-    1. Formats the summary text into the requested output format and merges it with the source
-       document from S3 when applicable.
-    2. Uploads the merged file and returns its location.
-
-    Returns a response dictionary with status and file path.
-    """
-    try:
-        if isinstance(event, dict):
-            try:
-                event = SummaryEvent.from_dict(event)
-            except ValueError as exc:
-                logger.exception("Invalid request to lambda_handler")
-                return lambda_response(400, {"statusMessage": str(exc)})
-        body = process_for_summary(event, context)
-        status = body.get("statusCode", 200)
-        return lambda_response(status, body)
-    except (ClientError, BotoCoreError) as exc:
-        logger.exception("AWS error invoking Lambda")
-        return lambda_response(502, {"statusMessage": "AWS service error"})
-    except ValueError as exc:
-        logger.exception("Invalid request to lambda_handler")
-        return lambda_response(400, {"statusMessage": str(exc)})
-    except Exception as exc:
-        logger.exception("lambda_handler failed")
-        return lambda_response(500, {"statusMessage": "Internal server error"})+# ------------------------------------------------------------------------------
+# app.py
+# ------------------------------------------------------------------------------
+"""
+Module: app.py
+Description:
+  1. Receive pre-generated summaries from the state machine.
+  2. Format summaries—including Markdown-style tables—into a Unicode-capable summary PDF.
+  3. Fetch the original document from S3, merge summary pages before the original.
+  4. Upload the merged document back to S3.
+Pre- and post-conditions are documented on the main handler.
+
+
+Version: 1.0.2
+Created: 2025-05-05
+Last Modified: 2025-06-28
+Modified By: Koushik Sinha
+"""
+
+from __future__ import annotations
+
+from common_utils import configure_logger, lambda_response
+import re
+import os
+from io import BytesIO
+from typing import Any, Dict, List, Union
+from services.summarization.models import SummaryEvent
+from datetime import datetime
+
+import boto3
+try:
+    from botocore.exceptions import ClientError, BotoCoreError
+except ModuleNotFoundError:  # pragma: no cover - fallback for minimal env
+    class ClientError(Exception):
+        pass
+
+    class BotoCoreError(Exception):
+        pass
+from common_utils.get_ssm import (
+    get_values_from_ssm,
+    get_environment_prefix,
+)
+from fpdf import FPDF
+from docx import Document
+import json
+import xml.etree.ElementTree as ET
+from unidecode import unidecode
+
+FONT_PATH = os.path.join(os.path.dirname(__file__), "DejaVuSans.ttf")
+BOLD_FONT_PATH = os.path.join(os.path.dirname(__file__), "DejaVuSans-Bold.ttf")
+
+# Module Metadata
+__author__ = "Koushik Sinha"
+__version__ = "1.0.2"
+__modified_by__ = "Koushik Sinha"
+
+
+# ─── Logging Configuration ─────────────────────────────────────────────────────
+logger = configure_logger(__name__)
+
+_s3_client = boto3.client("s3")
+
+
+
+
+def format_summary_content(raw: str) -> List[Union[str, List[List[str]]]]:
+    """
+    Parse raw summary text into a sequence of:
+      - paragraph strings, or
+      - tables as list-of-rows (each row is a list of cell strings).
+
+    Supports Markdown-style tables. Example:
+
+        | Col1 | Col2 |
+        |------|------|
+        | a    | b    |
+        | c    | d    |
+
+    Returns:
+        A list of mixed paragraph/table blocks.
+    """
+    temp_str = raw.replace("'", "APOSTRO_PHE") 
+    lines = temp_str.splitlines()
+    blocks: List[Union[str, List[List[str]]]] = []
+    i = 0
+    while i < len(lines):
+        if (
+            lines[i].startswith("|")
+            and i + 1 < len(lines)
+            and re.match(r"^\|[-\s|]+\|?$", lines[i + 1])
+        ):
+            # Table start
+            header = [c.strip() for c in lines[i].split("|")[1:-1]]
+            i += 2
+            rows: List[List[str]] = []
+            while i < len(lines) and lines[i].startswith("|"):
+                cells = [c.strip() for c in lines[i].split("|")[1:-1]]
+                if len(cells) != len(header):
+                    logger.warning("Malformed table row: %s", lines[i])
+                    break
+                rows.append(cells)
+                i += 1
+            blocks.append([header] + rows)
+        else:
+            text = lines[i].strip()
+            text = text.replace("APOSTRO_PHE", "'")
+            if text:
+                blocks.append(text)
+            i += 1
+    return blocks
+
+
+def render_table(
+    pdf: FPDF,
+    table: List[List[str]],
+    x: float,
+    y: float,
+    total_width: float,
+) -> None:
+    """
+    Draw a table at (x, y) within the document.
+
+    Args:
+        pdf: FPDF instance.
+        table: Rows (first row is header).
+        x, y: Starting coordinates.
+        total_width: Total horizontal space.
+
+    Note on `multi_cell(..., ln=3)`:
+      - ln=3 positions the next write immediately to the right
+        of the last cell, keeping the same y-coordinate.
+    """
+    pdf.set_xy(x, y)
+    cols = len(table[0])
+    col_w = total_width / cols
+    line_h = pdf.font_size*1.5
+    # Header row
+    prefix = get_environment_prefix()
+    font_size = get_values_from_ssm(f"{prefix}/SUMMARY_PDF_FONT_SIZE")
+    pdf.add_font("DejaVu", "", FONT_PATH, uni=True)
+    pdf.add_font("DejaVu", "B", BOLD_FONT_PATH, uni=True)
+    pdf.set_font("DejaVu", size=int(font_size))
+    #pdf.set_font("Times", size=10)
+    with pdf.table() as pdf_table:
+      pdf_row = pdf_table.row()
+      for cell in table[0]:
+        pdf_row.cell(cell)
+      for row in table[1:]:
+        pdf.set_x(x)
+        pdf_row = pdf_table.row()
+        for cell in row:
+            pdf_row.cell(cell)     
+      pdf.set_margins(20, 10, 20)
+
+def remove_asterisks(text):
+  """Removes all occurrences of '*' and '**' from a string.
+
+  Args:
+    text: The input string.
+
+  Returns:
+    The string with '*' and '**' removed.
+  """
+  return re.sub(r'\*\*|\*', '', text)
+
+
+def _add_title_page(
+    pdf: FPDF,
+    font_size: int,
+    font_size_bold: int,
+    heading: str,
+) -> None:
+    """Create the initial title page."""
+    pdf.add_page()
+    pdf.add_font("DejaVu", "B", BOLD_FONT_PATH, uni=True)
+    pdf.set_font("DejaVu", style="B", size=int(font_size_bold))
+    current_date = datetime.now().strftime("%Y-%m-%d %H:%M:%S")
+    pdf.multi_cell(w=150, h=5, text=current_date, align="R")
+    pdf.ln(1)
+    pdf.multi_cell(w=150, h=5, text=heading, align="C")
+    pdf.add_font("DejaVu", "", FONT_PATH, uni=True)
+    pdf.set_font("DejaVu", size=int(font_size))
+    pdf.ln(2)
+
+
+def _write_paragraph(pdf: FPDF, text: str, font_size: int, font_size_bold: int) -> None:
+    """Write a single paragraph to the PDF respecting markdown markers."""
+    text = unidecode(text)
+    formatted = re.sub(r"\*\*(.+?)\*\*", r"\1", text)
+    if text.startswith("**") and text.endswith("**"):
+        pdf.add_font("DejaVu", "B", BOLD_FONT_PATH, uni=True)
+        pdf.set_font("DejaVu", style="B", size=int(font_size_bold))
+        pdf.multi_cell(w=150, h=5, text=formatted)
+    elif formatted.startswith("**") and not formatted.endswith("**"):
+        formatted = remove_asterisks(formatted)
+        pdf.add_font("DejaVu", "", FONT_PATH, uni=True)
+        pdf.set_font("DejaVu", size=int(font_size))
+        pdf.multi_cell(w=150, h=5, text=formatted)
+    elif not formatted.startswith("**") and formatted.endswith("**"):
+        formatted = remove_asterisks(formatted)
+        pdf.add_font("DejaVu", "", FONT_PATH, uni=True)
+        pdf.set_font("DejaVu", size=int(font_size))
+        pdf.multi_cell(w=150, h=5, text=formatted)
+    elif formatted.startswith("*"):
+        formatted = remove_asterisks(formatted)
+        pdf.add_font("DejaVu", "", FONT_PATH, uni=True)
+        pdf.set_font("DejaVu", size=int(font_size))
+        pdf.multi_cell(w=150, h=5, text=formatted)
+    else:
+        if not formatted.startswith("Note:"):
+            pdf.add_font("DejaVu", "", FONT_PATH, uni=True)
+            pdf.set_font("DejaVu", size=int(font_size))
+            pdf.multi_cell(w=150, h=5, text=formatted)
+    pdf.ln(2)
+
+
+def _render_table(pdf: FPDF, table: List[List[str]]) -> None:
+    """Render a markdown table."""
+    render_table(pdf, table, x=20, y=pdf.get_y(), total_width=170)
+    pdf.ln(2)
+
+def create_summary_pdf(
+    summaries: List[str],
+    heading: str = "Summary",
+    closing_text: str = "====End of Summary====",
+) -> BytesIO:
+    """Build a summary PDF from a list of summary blocks."""
+
+    prefix = get_environment_prefix()
+    font_size = get_values_from_ssm(f"{prefix}/SUMMARY_PDF_FONT_SIZE")
+    font_size_bold = get_values_from_ssm(f"{prefix}/SUMMARY_PDF_FONT_SIZE_BOLD")
+
+    pdf = FPDF(unit="mm", format="A4")
+    pdf.set_margins(20, 20)
+    buf = BytesIO()
+
+    for idx, (title, raw) in enumerate(summaries):
+        if idx == 0:
+            _add_title_page(pdf, int(font_size), int(font_size_bold), heading)
+        else:
+            if title != "NA":
+                pdf.ln(5)
+                pdf.add_font("DejaVu", "B", BOLD_FONT_PATH, uni=True)
+                pdf.set_font("DejaVu", style="B", size=int(font_size_bold))
+                pdf.multi_cell(w=150, h=5, text=title, align="C")
+                pdf.ln(3)
+                pdf.add_font("DejaVu", "", FONT_PATH, uni=True)
+                pdf.set_font("DejaVu", size=int(font_size))
+
+        blocks = format_summary_content(raw)
+        for block in blocks:
+            if isinstance(block, str):
+                _write_paragraph(pdf, block, int(font_size), int(font_size_bold))
+            else:
+                _render_table(pdf, block)
+
+    pdf.add_font("DejaVu", "B", BOLD_FONT_PATH, uni=True)
+    pdf.set_font("DejaVu", style="B", size=int(font_size_bold))
+    pdf.ln(1)
+    pdf.multi_cell(w=150, h=5, text=closing_text, align="C")
+
+    pdf.output(buf)
+    buf.seek(0)
+    return buf
+
+
+def create_summary_docx(summaries: List[tuple[str, str]]) -> BytesIO:
+    """Build a DOCX file containing the summaries."""
+
+    doc = Document()
+    for title, text in summaries:
+        if title != "NA":
+            doc.add_heading(title, level=1)
+        doc.add_paragraph(text)
+    buf = BytesIO()
+    doc.save(buf)
+    buf.seek(0)
+    return buf
+
+
+def create_summary_json(summaries: List[tuple[str, str]]) -> BytesIO:
+    """Serialize summaries to JSON."""
+
+    data = [{"Title": t, "content": c} for t, c in summaries]
+    buf = BytesIO(json.dumps(data).encode())
+    buf.seek(0)
+    return buf
+
+
+def create_summary_xml(summaries: List[tuple[str, str]]) -> BytesIO:
+    """Serialize summaries to XML."""
+
+    root = ET.Element("summaries")
+    for title, text in summaries:
+        s = ET.SubElement(root, "summary")
+        ET.SubElement(s, "title").text = title
+        ET.SubElement(s, "content").text = text
+    buf = BytesIO()
+    tree = ET.ElementTree(root)
+    tree.write(buf, encoding="utf-8", xml_declaration=True)
+    buf.seek(0)
+    return buf
+
+def upload_buffer_to_s3(buffer: BytesIO, bucket: str, bucket_key: str, content_type: str) -> None:
+    """Upload a summary buffer to S3 with a specified content type."""
+
+    try:
+        _s3_client.put_object(
+            Bucket=bucket,
+            Key=bucket_key,
+            Body=buffer.getvalue(),
+            ContentType=content_type,
+        )
+    except (ClientError, BotoCoreError) as exc:
+        logger.exception("Failed to upload summary file to S3")
+        raise RuntimeError("Unable to upload summary") from exc
+    logger.info("Uploaded summary to s3://%s/%s", bucket, bucket_key)
+
+
+def process_for_summary(event: SummaryEvent, context: Any) -> Dict[str, Any]:
+    """
+    Main Lambda logic: summarize, merge, upload.
+
+    Pre-conditions:
+      event must include keys:
+        - "collection_name": str
+        - "statusCode": int
+        - "organic_bucket": str
+        - "organic_bucket_key": str
+
+    Post-conditions on success:
+      Returns the original event dict, plus:
+        - "summary_bucket_name"
+        - "summary_bucket_key"
+        - "merged_bucket_name"
+        - "merged_bucket_key"
+        - "statusCode": 200
+        - "statusMessage":...
+    On failure:
+      Returns {"statusCode":500, "statusMessage":<error>}.
+    """
+    event_body = event.to_dict()
+
+    required = {"collection_name", "statusCode", "organic_bucket", "organic_bucket_key"}
+    if not required.issubset(event_body):
+        msg = f"Missing required event keys: {required}"
+        logger.error(msg)
+        return {"statusCode": 400, "statusMessage": msg}
+
+    if event_body["statusCode"] != 200:
+        upstream = event_body.get("statusMessage", "")
+        msg = f"Upstream error: {upstream}"
+        logger.error(msg)
+        return {"statusCode": 500, "statusMessage": msg}
+
+    try:
+        if not isinstance(event_body.get("summaries"), list):
+            raise RuntimeError("summaries list missing")
+
+        summaries: List[tuple[str, str]] = []
+        for item in event_body.get("summaries", []):
+            title = item.get("Title", "")
+            content = item.get("content", "")
+            summaries.append((title, content))
+
+        heading = event_body.get(
+            "summary_heading",
+            os.getenv("SUMMARY_HEADING", "Summary"),
+        )
+        closing_text = event_body.get(
+            "summary_closing_text",
+            os.getenv("SUMMARY_CLOSING_TEXT", "====End of Summary===="),
+        )
+
+        fmt = str(event_body.get("output_format", "pdf")).lower()
+        if fmt == "pdf":
+            summary_buf = create_summary_pdf(summaries, heading, closing_text)
+            ext = "pdf"
+            ctype = "application/pdf"
+        elif fmt == "docx":
+            summary_buf = create_summary_docx(summaries)
+            ext = "docx"
+            ctype = "application/vnd.openxmlformats-officedocument.wordprocessingml.document"
+        elif fmt == "json":
+            summary_buf = create_summary_json(summaries)
+            ext = "json"
+            ctype = "application/json"
+        elif fmt == "xml":
+            summary_buf = create_summary_xml(summaries)
+            ext = "xml"
+            ctype = "application/xml"
+        else:
+            raise ValueError("Unsupported output format")
+
+        organic_file_key = event_body['organic_bucket_key']
+        organic_bucket_name = event_body['organic_bucket']
+        summary_file_key = organic_file_key.replace('extracted', 'summary')
+        summary_file_key = os.path.splitext(summary_file_key)[0] + f".{ext}"
+        logger.info("organic_file_key:%s", organic_file_key)
+        #new_folder_name = organic_file_folder[1]
+        upload_buffer_to_s3(summary_buf, organic_bucket_name, summary_file_key, ctype)
+
+        return {
+            **event_body,
+            "summary_bucket_name": organic_bucket_name,
+            "summary_bucket_key": summary_file_key,
+            "statusCode": 200,
+            "statusMessage": "Summarization  PDF uploaded",
+        }
+
+    except FileNotFoundError as exc:
+        logger.exception("Required resource missing")
+        msg = f"Missing file: {exc}" if exc.filename else "Required file missing"
+        return {"statusCode": 500, "statusMessage": msg}
+    except (ClientError, BotoCoreError) as exc:
+        logger.exception("AWS error during summary processing")
+        return {"statusCode": 502, "statusMessage": "Storage service error"}
+    except ValueError as exc:
+        logger.exception("Invalid input for summary processing")
+        return {"statusCode": 400, "statusMessage": str(exc)}
+    except Exception as exc:
+        logger.exception("Unexpected error during summary processing")
+        return {"statusCode": 500, "statusMessage": "Internal server error"}
+
+
+
+
+def lambda_handler(event: SummaryEvent | Dict[str, Any], context: Any) -> Dict[str, Any]:
+    """Triggered by the state machine to produce a summary file.
+
+    1. Formats the summary text into the requested output format and merges it with the source
+       document from S3 when applicable.
+    2. Uploads the merged file and returns its location.
+
+    Returns a response dictionary with status and file path.
+    """
+    try:
+        if isinstance(event, dict):
+            try:
+                event = SummaryEvent.from_dict(event)
+            except ValueError as exc:
+                logger.exception("Invalid request to lambda_handler")
+                return lambda_response(400, {"statusMessage": str(exc)})
+        body = process_for_summary(event, context)
+        status = body.get("statusCode", 200)
+        return lambda_response(status, body)
+    except (ClientError, BotoCoreError) as exc:
+        logger.exception("AWS error invoking Lambda")
+        return lambda_response(502, {"statusMessage": "AWS service error"})
+    except ValueError as exc:
+        logger.exception("Invalid request to lambda_handler")
+        return lambda_response(400, {"statusMessage": str(exc)})
+    except Exception as exc:
+        logger.exception("lambda_handler failed")
+        return lambda_response(500, {"statusMessage": "Internal server error"})